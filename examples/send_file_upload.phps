<?php
/**
 * PHPMailer simple file upload and send example
 */
namespace PHPMailer\PHPMailer;
$msg = '';
if (array_key_exists('userfile', $_FILES)) {
    // First handle the upload
    // Don't trust provided filename - same goes for MIME types
    // See http://php.net/manual/en/features.file-upload.php#114004 for more thorough upload validation
    $uploadfile = tempnam(sys_get_temp_dir(), sha1($_FILES['userfile']['name']));
    if (move_uploaded_file($_FILES['userfile']['tmp_name'], $uploadfile)) {
        // Upload handled successfully
        // Now create a message
        // This should be somewhere in your include_path
<<<<<<< HEAD
        require '../vendor/autoload.php';
=======
        require '../PHPMailerAutoload.php';
>>>>>>> 177839e2
        $mail = new PHPMailer;
        $mail->setFrom('from@example.com', 'First Last');
        $mail->addAddress('whoto@example.com', 'John Doe');
        $mail->Subject = 'PHPMailer file sender';
        $mail->msgHTML("My message body");
        // Attach the uploaded file
        $mail->addAttachment($uploadfile, 'My uploaded file');
        if (!$mail->send()) {
            $msg .= "Mailer Error: " . $mail->ErrorInfo;
        } else {
            $msg .= "Message sent!";
        }
    } else {
        $msg .= 'Failed to move file to ' . $uploadfile;
    }
}
?>
<!DOCTYPE html>
<html>
<head>
    <meta http-equiv="Content-Type" content="text/html; charset=utf-8">
    <title>PHPMailer Upload</title>
</head>
<body>
<?php if (empty($msg)) { ?>
    <form method="post" enctype="multipart/form-data">
        <input type="hidden" name="MAX_FILE_SIZE" value="100000"> Send this file: <input name="userfile" type="file">
        <input type="submit" value="Send File">
    </form>
<?php } else {
    echo $msg;
} ?>
</body>
</html><|MERGE_RESOLUTION|>--- conflicted
+++ resolved
@@ -13,11 +13,7 @@
         // Upload handled successfully
         // Now create a message
         // This should be somewhere in your include_path
-<<<<<<< HEAD
         require '../vendor/autoload.php';
-=======
-        require '../PHPMailerAutoload.php';
->>>>>>> 177839e2
         $mail = new PHPMailer;
         $mail->setFrom('from@example.com', 'First Last');
         $mail->addAddress('whoto@example.com', 'John Doe');
