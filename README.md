--- conflicted
+++ resolved
@@ -60,11 +60,8 @@
 
 ### Minimal installation
 
-<<<<<<< HEAD
 While installing the entire package manually or with composer is simple, convenient and reliable, you may want to include only vital files in your project. At the very least you will need [src/PHPMailer.php](https://github.com/PHPMailer/PHPMailer/tree/master/src/PHPMailer.php). If you're using SMTP, you'll need [src/SMTP.php](https://github.com/PHPMailer/PHPMailer/tree/master/src/SMTP.php), and if you're using POP-before SMTP, you'll need [src/POP3.php](https://github.com/PHPMailer/PHPMailer/tree/master/src/POP3.php). You can skip the [language](https://github.com/PHPMailer/PHPMailer/tree/master/language/) folder if you're not showing errors to users and can make do with English-only errors. If you're using Google XOAUTH2 you will need `src/PHPMailerOAuth.php` and `src/OAuthProvider/Google.php` classes, as well as the composer dependencies. Really, it's much easier to use composer!
-=======
 While installing the entire package manually or with composer is simple, convenient and reliable, you may want to include only vital files in your project. At the very least you will need [src/PHPMailer.php](https://github.com/PHPMailer/PHPMailer/tree/master/src/PHPMailer.php). If you're using SMTP, you'll need [src/SMTP.php](https://github.com/PHPMailer/PHPMailer/tree/master/src/SMTP.php), and if you're using POP-before SMTP, you'll need [src/POP3.php](https://github.com/PHPMailer/PHPMailer/tree/master/src/POP3.php). You can skip the [language](https://github.com/PHPMailer/PHPMailer/tree/master/language/) folder if you're not showing errors to users and can make do with English-only errors. If you're using Google XOAUTH2 you will need [src/PHPMailerOAuth.php](https://github.com/PHPMailer/PHPMailer/tree/master/src/PHPMailerOAuth.php) and [src/OAuthProvider/Google.php](https://github.com/PHPMailer/PHPMailer/tree/master/src/OAuthProvider/Google.php) classes, as well as the composer dependencies. Really, it's much easier to use composer!
->>>>>>> a9054a5d
 
 ## A Simple Example
 
@@ -108,12 +105,7 @@
 }
 ```
 
-<<<<<<< HEAD
-You'll find plenty of examples to play with in the [examples](https://github.com/PHPMailer/PHPMailer/tree/master/examples/) folder. They are saved with a `.phps` extension which will make them display as highlighted source in a browser, avoiding the possibility of them running in default installations. You can run them directly from a command line client, or rename them with a `.php` extension and run them via your web server.
 You'll find plenty more to play with in the [examples](https://github.com/PHPMailer/PHPMailer/tree/master/examples) folder.
-=======
-You'll find plenty to play with in the [examples](https://github.com/PHPMailer/PHPMailer/tree/master/examples) folder. They are saved with a `.phps` extension which will make them display as highlighted source in a browser, avoiding the possibility of them running in default installations. You can run them directly from a command line client, or rename them with a `.php` extension and run them via your web server.
->>>>>>> a9054a5d
 
 That's it. You should now be ready to use PHPMailer!
 
@@ -131,11 +123,7 @@
 
 Start reading at the [GitHub wiki](https://github.com/PHPMailer/PHPMailer/wiki). If you're having trouble, this should be the first place you look as it's the most frequently updated.
 
-<<<<<<< HEAD
 Examples of how to use PHPMailer for common scenarios can be found in the [examples](https://github.com/PHPMailer/PHPMailer/tree/master/examples) folder. If you're looking for a good starting point, we recommend you start with [the Gmail example](https://github.com/PHPMailer/PHPMailer/tree/master/examples/gmail.phps).
-=======
-Examples of how to use PHPMailer for common scenarios can be found in the [examples](https://github.com/PHPMailer/PHPMailer/tree/master/examples/) folder. If you're looking for a good starting point, we recommend you start with [the Gmail example](https://github.com/PHPMailer/PHPMailer/tree/master/examples/gmail.phps).
->>>>>>> a9054a5d
 
 Complete generated API documentation is [available online](http://phpmailer.github.io/PHPMailer/).
 
