# ChangeLog

<<<<<<< HEAD
## Version 5.4
This is a major update that breaks backwards compatibility.
* Requires PHP 5.4 or later
* Uses the `PHPMailer\PHPMailer` namespace
* File structure simplified, classes live in the `src/` folder
* Custom autoloader has been removed, now PSR-4 compatible
* Classes renamed to make use of the namespace
* `Extras` classes have been removed - use packages from packagist.org instead
* All elements previously marked as deprecated have been removed (e.g. `ReturnPath`)

To avoid version confusion, this release is called **5.4**, **not 5.3**!
=======
* Fix gmail XOAUTH2 scope, thanks to @sherryl4george
>>>>>>> bf175028

## Version 5.2.14 (Nov 1st 2015)
* Allow addresses with IDN (Internationalized Domain Name) in PHP 5.3+, thanks to @fbonzon
* Allow access to POP3 errors
* Make all POP3 private properties and methods protected
* **SECURITY** Fix vulnerability that allowed email addresses with line breaks (valid in RFC5322) to pass to SMTP, permitting message injection at the SMTP level. Mitigated in both the address validator and in the lower-level SMTP class. Thanks to Takeshi Terada.
* Updated Brazilian Portuguese translations (Thanks to @phelipealves)

## Version 5.2.13 (Sep 14th 2015)
* Rename internal oauth class to avoid name clashes
* Improve Estonian translations

## Version 5.2.12 (Sep 1st 2015)
* Fix incorrect composer package dependencies
* Skip existing embedded image `cid`s in `msgHTML`

## Version 5.2.11 (Aug 31st 2015)
* Don't switch to quoted-printable for long lines if already using base64
* Fixed Travis-CI config when run on PHP 7
* Added Google XOAUTH2 authentication mechanism, thanks to @sherryl4george
* Add address parser for RFC822-format addresses
* Update MS Office MIME types
* Don't convert line breaks when using quoted-printable encoding
* Handle MS Exchange returning an invalid empty AUTH-type list in EHLO
* Don't set name or filename properties on MIME parts that don't have one

## Version 5.2.10 (May 4th 2015)
* Add custom header getter
* Use `application/javascript` for .js attachments
* Improve RFC2821 compliance for timelimits, especially for end-of-data
* Add Azerbaijani translations (Thanks to @mirjalal)
* Minor code cleanup for robustness
* Add Indonesian translations (Thanks to @ceceprawiro)
* Avoid `error_log` Debugoutput naming clash
* Add ability to parse server capabilities in response to EHLO (useful for SendGrid etc)
* Amended default values for WordWrap to match RFC
* Remove html2text converter class (has incompatible license)
* Provide new mechanism for injecting html to text converters
* Improve pointers to docs and support in README
* Add example file upload script
* Refactor and major cleanup of EasyPeasyICS, now a lot more usable
* Make set() method simpler and more reliable
* Add Malay translation (Thanks to @nawawi)
* Add Bulgarian translation (Thanks to @mialy)
* Add Armenian translation (Thanks to Hrayr Grigoryan)
* Add Slovenian translation (Thanks to Klemen Tušar)
* More efficient word wrapping
* Add support for S/MIME signing with additional CA certificate (thanks to @IgitBuh)
* Fix incorrect MIME structure when using S/MIME signing and isMail() (#372)
* Improved checks and error messages for missing extensions
* Store and report SMTP errors more consistently
* Add MIME multipart preamble for better Outlook compatibility
* Enable TLS encryption automatically if the server offers it
* Provide detailed errors when individual recipients fail
* Report more errors when connecting
* Add extras classes to composer classmap
* Expose stream_context_create options via new SMTPOptions property
* Automatic encoding switch to quoted-printable if message lines are too long
* Add Korean translation (Thanks to @ChalkPE)
* Provide a pointer to troubleshooting docs on SMTP connection failure

## Version 5.2.9 (Sept 25th 2014)
* **Important: The autoloader is no longer autoloaded by the PHPMailer class**
* Update html2text from https://github.com/mtibben/html2text
* Improve Arabic translations (Thanks to @tarekdj)
* Consistent handling of connection variables in SMTP and POP3
* PHPDoc cleanup
* Update composer to use PHPUnit 4.1
* Pass consistent params to callbacks
* More consistent handling of error states and debug output
* Use property defaults, remove constructors
* Remove unreachable code
* Use older regex validation pattern for troublesome PCRE library versions
* Improve PCRE detection in older PHP versions
* Handle debug output consistently, and always in UTF-8
* Allow user-defined debug output method via a callable
* msgHTML now converts data URIs to embedded images
* SMTP::getLastReply() will now always be populated
* Improved example code in README
* Ensure long filenames in Content-Disposition are encoded correctly
* Simplify SMTP debug output mechanism, clarify levels with constants
* Add SMTP connection check example
* Simplify examples, don't use mysql* functions

## Version 5.2.8 (May 14th 2014)
* Increase timeout to match RFC2821 section 4.5.3.2 and thus not fail greetdelays, fixes #104
* Add timestamps to default debug output
* Add connection events and new level 3 to debug output options
* Chinese language update (Thanks to @binaryoung)
* Allow custom Mailer types (Thanks to @michield)
* Cope with spaces around SMTP host specs
* Fix processing of multiple hosts in connect string
* Added Galician translation (Thanks to @donatorouco)
* Autoloader now prepends
* Docs updates
* Add Latvian translation (Thanks to @eddsstudio)
* Add Belarusian translation (Thanks to @amaksymiuk)
* Make autoloader work better on older PHP versions
* Avoid double-encoding if mbstring is overloading mail()
* Add Portuguese translation (Thanks to @Jonadabe)
* Make quoted-printable encoder respect line ending setting
* Improve Chinese translation (Thanks to @PeterDaveHello)
* Add Georgian translation (Thanks to @akalongman)
* Add Greek translation (Thanks to @lenasterg)
* Fix serverHostname on PHP < 5.3
* Improve performance of SMTP class
* Implement automatic 7bit downgrade
* Add Vietnamese translation (Thanks to @vinades)
* Improve example images, switch to PNG
* Add Croatian translation (Thanks to @hrvoj3e)
* Remove setting the Return-Path and deprecate the Return-path property - it's just wrong!
* Fix language file loading if CWD has changed (@stephandesouza)
* Add HTML5 email validation pattern
* Improve Turkish translations (Thanks to @yasinaydin)
* Improve Romanian translations (Thanks to @aflorea)
* Check php.ini for path to sendmail/qmail before using default
* Improve Farsi translation (Thanks to @MHM5000)
* Don't use quoted-printable encoding for multipart types
* Add Serbian translation (Thanks to ajevremovic at gmail.com)
* Remove useless PHP5 check
* Use SVG for build status badges
* Store MessageDate on creation
* Better default behaviour for validateAddress

## Version 5.2.7 (September 12th 2013)
* Add Ukrainian translation from @Krezalis
* Support for do_verp
* Fix bug in CRAM-MD5 AUTH
* Propagate Debugoutput option to SMTP class (@Reblutus)
* Determine MIME type of attachments automatically
* Add cross-platform, multibyte-safe pathinfo replacement (with tests) and use it
* Add a new 'html' Debugoutput type
* Clean up SMTP debug output, remove embedded HTML
* Some small changes in header formatting to improve IETF msglint test results
* Update test_script to use some recently changed features, rename to code_generator
* Generated code actually works!
* Update SyntaxHighlighter
* Major overhaul and cleanup of example code
* New PHPMailer graphic
* msgHTML now uses RFC2392-compliant content ids
* Add line break normalization function and use it in msgHTML
* Don't set unnecessary reply-to addresses
* Make fakesendmail.sh a bit cleaner and safer
* Set a content-transfer-encoding on multiparts (fixes msglint error)
* Fix cid generation in msgHTML (Thanks to @digitalthought)
* Fix handling of multiple SMTP servers (Thanks to @NanoCaiordo)
* SMTP->connect() now supports stream context options (Thanks to @stanislavdavid)
* Add support for iCal event alternatives (Thanks to @reblutus)
* Update to Polish language file (Thanks to Krzysztof Kowalewski)
* Update to Norwegian language file (Thanks to @datagutten)
* Update to Hungarian language file (Thanks to @dominicus-75)
* Add Persian/Farsi translation from @jaii
* Make SMTPDebug property type match type in SMTP class
* Add unit tests for DKIM
* Major refactor of SMTP class
* Reformat to PSR-2 coding standard
* Introduce autoloader
* Allow overriding of SMTP class
* Overhaul of PHPDocs
* Fix broken Q-encoding
* Czech language update (Thanks to @nemelu)
* Removal of excess blank lines in messages
* Added fake POP server and unit tests for POP-before-SMTP

## Version 5.2.6 (April 11th 2013)
* Reflect move to PHPMailer GitHub organisation at https://github.com/PHPMailer/PHPMailer
* Fix unbumped version numbers
* Update packagist.org with new location
* Clean up Changelog

## Version 5.2.5 (April 6th 2013)
* First official release after move from Google Code
* Fixes for qmail when sending via mail()
* Merge in changes from Google code 5.2.4 release
* Minor coding standards cleanup in SMTP class
* Improved unit tests, now tests S/MIME signing
* Travis-CI support on GitHub, runs tests with fake SMTP server

## Version 5.2.4 (February 19, 2013)
* Fix tag and version bug.
* un-deprecate isSMTP(), isMail(), IsSendmail() and isQmail().
* Numerous translation updates

## Version 5.2.3 (February 8, 2013)
* Fix issue with older PCREs and ValidateAddress() (Bugz: 124)
* Add CRAM-MD5 authentication, thanks to Elijah madden, https://github.com/okonomiyaki3000
* Replacement of obsolete Quoted-Printable encoder with a much better implementation
* Composer package definition
* New language added: Hebrew

## Version 5.2.2 (December 3, 2012)
* Some fixes and syncs from https://github.com/Synchro/PHPMailer
* Add Slovak translation, thanks to Michal Tinka

## Version 5.2.2-rc2 (November 6, 2012)
* Fix SMTP server rotation (Bugz: 118)
* Allow override of autogen'ed 'Date' header (for Drupal's
  og_mailinglist module)
* No whitespace after '-f' option (Bugz: 116)
* Work around potential warning (Bugz: 114)

## Version 5.2.2-rc1 (September 28, 2012)
* Header encoding works with long lines (Bugz: 93)
* Turkish language update (Bugz: 94)
* undefined $pattern in EncodeQ bug squashed (Bugz: 98)
* use of mail() in safe_mode now works (Bugz: 96)
* ValidateAddress() now 'public static' so people can override the
  default and use their own validation scheme.
* ValidateAddress() no longer uses broken FILTER_VALIDATE_EMAIL
* Added in AUTH PLAIN SMTP authentication

## Version 5.2.2-beta2 (August 17, 2012)
* Fixed Postfix VERP support (Bugz: 92)
* Allow action_function callbacks to pass/use
  the From address (passed as final param)
* Prevent inf look for get_lines() (Bugz: 77)
* New public var ($UseSendmailOptions). Only pass sendmail()
  options iff we really are using sendmail or something sendmail
  compatible. (Bugz: 75)
* default setting for LE returned to "\n" due to popular demand.

## Version 5.2.2-beta1 (July 13, 2012)
* Expose PreSend() and PostSend() as public methods to allow
  for more control if serializing message sending.
* GetSentMIMEMessage() only constructs the message copy when
 needed. Save memory.
* Only pass params to mail() if the underlying MTA is
  "sendmail" (as defined as "having the string sendmail
  in its pathname") [#69]
* Attachments now work with Amazon SES and others [Bugz#70]
* Debug output now sent to stdout (via echo) or error_log [Bugz#5]
* New var: Debugoutput (for above) [Bugz#5]
* SMTP reads now Timeout aware (new var: Timeout=15) [Bugz#71]
* SMTP reads now can have a Timelimit associated with them
  (new var: Timelimit=30)[Bugz#71]
* Fix quoting issue associated with charsets
* default setting for LE is now RFC compliant: "\r\n"
* Return-Path can now be user defined (new var: ReturnPath)
  (the default is "" which implies no change from previous
  behavior, which was to use either From or Sender) [Bugz#46]
* X-Mailer header can now be disabled (by setting to a
  whitespace string, eg "  ") [Bugz#66]
* Bugz closed: #68, #60, #42, #43, #59, #55, #66, #48, #49,
               #52, #31, #41, #5. #70, #69

## Version 5.2.1 (January 16, 2012)
* Closed several bugs #5
* Performance improvements
* MsgHTML() now returns the message as required.
* New method: GetSentMIMEMessage() (returns full copy of sent message)

## Version 5.2 (July 19, 2011)
* protected MIME body and header
* better DKIM DNS Resource Record support
* better aly handling
* htmlfilter class added to extras
* moved to Apache Extras

## Version 5.1 (October 20, 2009)
* fixed filename issue with AddStringAttachment (thanks to Tony)
* fixed "SingleTo" property, now works with Senmail, Qmail, and SMTP in
  addition to PHP mail()
* added DKIM digital signing functionality, new properties:
  - DKIM_domain (sets the domain name)
  - DKIM_private (holds DKIM private key)
  - DKIM_passphrase (holds your DKIM passphrase)
  - DKIM_selector (holds the DKIM "selector")
  - DKIM_identity (holds the identifying email address)
* added callback function support
  - callback function parameters include:
    result, to, cc, bcc, subject and body
  - see the test/test_callback.php file for usage.
* added "auto" identity functionality
  - can automatically add:
    - Return-path (if Sender not set)
    - Reply-To (if ReplyTo not set)
  - can be disabled:
    - $mail->SetFrom('yourname@yourdomain.com','First Last',false);
    - or by adding the $mail->Sender and/or $mail->ReplyTo properties

Note: "auto" identity added to help with emails ending up in spam or junk boxes because of missing headers

## Version 5.0.2 (May 24, 2009)
* Fix for missing attachments when inline graphics are present
* Fix for missing Cc in header when using SMTP (mail was sent,
  but not displayed in header -- Cc receiver only saw email To:
  line and no Cc line, but did get the email (To receiver
  saw same)

## Version 5.0.1 (April 05, 2009)
* Temporary fix for missing attachments

## Version 5.0.0 (April 02, 2009)
With the release of this version, we are initiating a new version numbering
system to differentiate from the PHP4 version of PHPMailer.
Most notable in this release is fully object oriented code.

### class.smtp.php:
* Refactored class.smtp.php to support new exception handling
* code size reduced from 29.2 Kb to 25.6 Kb
* Removed unnecessary functions from class.smtp.php:
  - public function Expand($name) {
  - public function Help($keyword="") {
  - public function Noop() {
  - public function Send($from) {
  - public function SendOrMail($from) {
  - public function Verify($name) {

###  class.phpmailer.php:
* Refactored class.phpmailer.php with new exception handling
* Changed processing functionality of Sendmail and Qmail so they cannot be
  inadvertently used
* removed getFile() function, just became a simple wrapper for
  file_get_contents()
* added check for PHP version (will gracefully exit if not at least PHP 5.0)
* enhanced code to check if an attachment source is the same as an embedded or
  inline graphic source to eliminate duplicate attachments

### New /test_script
We have written a test script you can use to test the script as part of your
installation. Once you press submit, the test script will send a multi-mime
email with either the message you type in or an HTML email with an inline
graphic. Two attachments are included in the email (one of the attachments
is also the inline graphic so you can see that only one copy of the graphic
is sent in the email). The test script will also display the functional
script that you can copy/paste to your editor to duplicate the functionality.

### New examples
All new examples in both basic and advanced modes. Advanced examples show
   Exception handling.

### PHPDocumentator (phpdocs) documentation for PHPMailer version 5.0.0
All new documentation

## Version 2.3 (November 06, 2008)
* added Arabic language (many thanks to Bahjat Al Mostafa)
* removed English language from language files and made it a default within
  class.phpmailer.php - if no language is found, it will default to use
  the english language translation
* fixed public/private declarations
* corrected line 1728, $basedir to $directory
* added $sign_cert_file to avoid improper duplicate use of $sign_key_file
* corrected $this->Hello on line 612 to $this->Helo
* changed default of $LE to "\r\n" to comply with RFC 2822. Can be set by the user
  if default is not acceptable
* removed trim() from return results in EncodeQP
* /test and three files it contained are removed from version 2.3
* fixed phpunit.php for compliance with PHP5
* changed $this->AltBody = $textMsg; to $this->AltBody = html_entity_decode($textMsg);
* We have removed the /phpdoc from the downloads. All documentation is now on
  the http://phpmailer.codeworxtech.com website.

## Version 2.2.1 () July 19 2008
* fixed line 1092 in class.smtp.php (my apologies, error on my part)

## Version 2.2 () July 15 2008
* Fixed redirect issue (display of UTF-8 in thank you redirect)
* fixed error in getResponse function declaration (class.pop3.php)
* PHPMailer now PHP6 compliant
* fixed line 1092 in class.smtp.php (endless loop from missing = sign)

## Version 2.1 (Wed, June 04 2008)
NOTE: WE HAVE A NEW LANGUAGE VARIABLE FOR DIGITALLY SIGNED S/MIME EMAILS. IF YOU CAN HELP WITH LANGUAGES OTHER THAN ENGLISH AND SPANISH, IT WOULD BE APPRECIATED.

* added S/MIME functionality (ability to digitally sign emails)
  BIG THANKS TO "sergiocambra" for posting this patch back in November 2007.
  The "Signed Emails" functionality adds the Sign method to pass the private key
  filename and the password to read it, and then email will be sent with
  content-type multipart/signed and with the digital signature attached.
* fully compatible with E_STRICT error level
  - Please note:
    In about half the test environments this development version was subjected
    to, an error was thrown for the date() functions used (line 1565 and 1569).
    This is NOT a PHPMailer error, it is the result of an incorrectly configured
    PHP5 installation. The fix is to modify your 'php.ini' file and include the
    date.timezone = Etc/UTC (or your own zone)
    directive, to your own server timezone
  - If you do get this error, and are unable to access your php.ini file:
    In your PHP script, add
    `date_default_timezone_set('Etc/UTC');`
  - do not try to use
    `$myVar = date_default_timezone_get();`
    as a test, it will throw an error.
* added ability to define path (mainly for embedded images)
  function `MsgHTML($message,$basedir='')` ... where:
  `$basedir` is the fully qualified path
* fixed `MsgHTML()` function:
  - Embedded Images where images are specified by `<protocol>://` will not be altered or embedded
* fixed the return value of SMTP exit code ( pclose )
* addressed issue of multibyte characters in subject line and truncating
* added ability to have user specified Message ID
  (default is still that PHPMailer create a unique Message ID)
* corrected unidentified message type to 'application/octet-stream'
* fixed chunk_split() multibyte issue (thanks to Colin Brown, et al).
* added check for added attachments
* enhanced conversion of HTML to text in MsgHTML (thanks to "brunny")

## Version 2.1.0beta2 (Sun, Dec 02 2007)
* implemented updated EncodeQP (thanks to coolbru, aka Marcus Bointon)
* finished all testing, all known bugs corrected, enhancements tested

Note: will NOT work with PHP4.

Please note, this is BETA software **DO NOT USE THIS IN PRODUCTION OR LIVE PROJECTS; INTENDED STRICTLY FOR TESTING**

## Version 2.1.0beta1
Please note, this is BETA software
** DO NOT USE THIS IN PRODUCTION OR LIVE PROJECTS
 INTENDED STRICTLY FOR TESTING

## Version 2.0.0 rc2 (Fri, Nov 16 2007), interim release
* implements new property to control VERP in class.smtp.php
  example (requires instantiating class.smtp.php):
  $mail->do_verp = true;
* POP-before-SMTP functionality included, thanks to Richard Davey
  (see class.pop3.php & pop3_before_smtp_test.php for examples)
* included example showing how to use PHPMailer with GMAIL
* fixed the missing Cc in SendMail() and Mail()

## Version 2.0.0 rc1 (Thu, Nov 08 2007), interim release
* dramatically simplified using inline graphics ... it's fully automated and requires no user input
* added automatic document type detection for attachments and pictures
* added MsgHTML() function to replace Body tag for HTML emails
* fixed the SendMail security issues (input validation vulnerability)
* enhanced the AddAddresses functionality so that the "Name" portion is used in the email address
* removed the need to use the AltBody method (set from the HTML, or default text used)
* set the PHP Mail() function as the default (still support SendMail, SMTP Mail)
* removed the need to set the IsHTML property (set automatically)
* added Estonian language file by Indrek P&auml;ri
* added header injection patch
* added "set" method to permit users to create their own pseudo-properties like 'X-Headers', etc.
* fixed warning message in SMTP get_lines method
* added TLS/SSL SMTP support.
* PHPMailer has been tested with PHP4 (4.4.7) and PHP5 (5.2.7)
* Works with PHP installed as a module or as CGI-PHP
NOTE: will NOT work with PHP5 in E_STRICT error mode

## Version 1.73 (Sun, Jun 10 2005)
* Fixed denial of service bug: http://www.cybsec.com/vuln/PHPMailer-DOS.pdf
* Now has a total of 20 translations
* Fixed alt attachments bug: http://tinyurl.com/98u9k

## Version 1.72 (Wed, May 25 2004)
* Added Dutch, Swedish, Czech, Norwegian, and Turkish translations.
* Received: Removed this method because spam filter programs like
  SpamAssassin reject this header.
* Fixed error count bug.
* SetLanguage default is now "language/".
* Fixed magic_quotes_runtime bug.

## Version 1.71 (Tue, Jul 28 2003)
* Made several speed enhancements
* Added German and Italian translation files
* Fixed HELO/AUTH bugs on keep-alive connects
* Now provides an error message if language file does not load
* Fixed attachment EOL bug
* Updated some unclear documentation
* Added additional tests and improved others

## Version 1.70 (Mon, Jun 20 2003)
* Added SMTP keep-alive support
* Added IsError method for error detection
* Added error message translation support (SetLanguage)
* Refactored many methods to increase library performance
* Hello now sends the newer EHLO message before HELO as per RFC 2821
* Removed the boundary class and replaced it with GetBoundary
* Removed queue support methods
* New $Hostname variable
* New Message-ID header
* Received header reformat
* Helo variable default changed to $Hostname
* Removed extra spaces in Content-Type definition (#667182)
* Return-Path should be set to Sender when set
* Adds Q or B encoding to headers when necessary
* quoted-encoding should now encode NULs \000
* Fixed encoding of body/AltBody (#553370)
* Adds "To: undisclosed-recipients:;" when all recipients are hidden (BCC)
* Multiple bug fixes

## Version 1.65 (Fri, Aug 09 2002)
* Fixed non-visible attachment bug (#585097) for Outlook
* SMTP connections are now closed after each transaction
* Fixed SMTP::Expand return value
* Converted SMTP class documentation to phpDocumentor format

## Version 1.62 (Wed, Jun 26 2002)
* Fixed multi-attach bug
* Set proper word wrapping
* Reduced memory use with attachments
* Added more debugging
* Changed documentation to phpDocumentor format

## Version 1.60 (Sat, Mar 30 2002)
* Sendmail pipe and address patch (Christian Holtje)
* Added embedded image and read confirmation support (A. Ognio)
* Added unit tests
* Added SMTP timeout support (*nix only)
* Added possibly temporary PluginDir variable for SMTP class
* Added LE message line ending variable
* Refactored boundary and attachment code
* Eliminated SMTP class warnings
* Added SendToQueue method for future queuing support

## Version 1.54 (Wed, Dec 19 2001)
* Add some queuing support code
* Fixed a pesky multi/alt bug
* Messages are no longer forced to have "To" addresses

## Version 1.50 (Thu, Nov 08 2001)
* Fix extra lines when not using SMTP mailer
* Set WordWrap variable to int with a zero default

## Version 1.47 (Tue, Oct 16 2001)
* Fixed Received header code format
* Fixed AltBody order error
* Fixed alternate port warning

## Version 1.45 (Tue, Sep 25 2001)
* Added enhanced SMTP debug support
* Added support for multiple ports on SMTP
* Added Received header for tracing
* Fixed AddStringAttachment encoding
* Fixed possible header name quote bug
* Fixed wordwrap() trim bug
* Couple other small bug fixes

## Version 1.41 (Wed, Aug 22 2001)
* Fixed AltBody bug w/o attachments
* Fixed rfc_date() for certain mail servers

## Version 1.40 (Sun, Aug 12 2001)
* Added multipart/alternative support (AltBody)
* Documentation update
* Fixed bug in Mercury MTA

## Version 1.29 (Fri, Aug 03 2001)
* Added AddStringAttachment() method
* Added SMTP authentication support

## Version 1.28 (Mon, Jul 30 2001)
* Fixed a typo in SMTP class
* Fixed header issue with Imail (win32) SMTP server
* Made fopen() calls for attachments use "rb" to fix win32 error

## Version 1.25 (Mon, Jul 02 2001)
* Added RFC 822 date fix (Patrice)
* Added improved error handling by adding a $ErrorInfo variable
* Removed MailerDebug variable (obsolete with new error handler)

## Version 1.20 (Mon, Jun 25 2001)
* Added quoted-printable encoding (Patrice)
* Set Version as public and removed PrintVersion()
* Changed phpdoc to only display public variables and methods

## Version 1.19 (Thu, Jun 21 2001)
* Fixed MS Mail header bug
* Added fix for Bcc problem with mail(). *Does not work on Win32*
  (See PHP bug report: http://www.php.net/bugs.php?id=11616)
* mail() no longer passes a fifth parameter when not needed

## Version 1.15 (Fri, Jun 15 2001)
Note: these changes contributed by Patrice Fournier
* Changed all remaining \n to \r\n
* Bcc: header no longer written to message except
  when sent directly to sendmail
* Added a small message to non-MIME compliant mail reader
* Added Sender variable to change the Sender email
  used in -f for sendmail/mail and in 'MAIL FROM' for smtp mode
* Changed boundary setting to a place it will be set only once
* Removed transfer encoding for whole message when using multipart
* Message body now uses Encoding in multipart messages
* Can set encoding and type to attachments 7bit, 8bit
  and binary attachment are sent as is, base64 are encoded
* Can set Encoding to base64 to send 8 bits body
  through 7 bits servers

## Version 1.10 (Tue, Jun 12 2001)
* Fixed win32 mail header bug (printed out headers in message body)

## Version 1.09 (Fri, Jun 08 2001)
* Changed date header to work with Netscape mail programs
* Altered phpdoc documentation

## Version 1.08 (Tue, Jun 05 2001)
* Added enhanced error-checking
* Added phpdoc documentation to source

## Version 1.06 (Fri, Jun 01 2001)
* Added optional name for file attachments

## Version 1.05 (Tue, May 29 2001)
* Code cleanup
* Eliminated sendmail header warning message
* Fixed possible SMTP error

## Version 1.03 (Thu, May 24 2001)
* Fixed problem where qmail sends out duplicate messages

## Version 1.02 (Wed, May 23 2001)
* Added multiple recipient and attachment Clear* methods
* Added Sendmail public variable
* Fixed problem with loading SMTP library multiple times

## Version 0.98 (Tue, May 22 2001)
* Fixed problem with redundant mail hosts sending out multiple messages
* Added additional error handler code
* Added AddCustomHeader() function
* Added support for Microsoft mail client headers (affects priority)
* Fixed small bug with Mailer variable
* Added PrintVersion() function

## Version 0.92 (Tue, May 15 2001)
* Changed file names to class.phpmailer.php and class.smtp.php to match
  current PHP class trend.
* Fixed problem where body not being printed when a message is attached
* Several small bug fixes

## Version 0.90 (Tue, April 17 2001)
* Initial public release<|MERGE_RESOLUTION|>--- conflicted
+++ resolved
@@ -1,6 +1,5 @@
 # ChangeLog
 
-<<<<<<< HEAD
 ## Version 5.4
 This is a major update that breaks backwards compatibility.
 * Requires PHP 5.4 or later
@@ -12,9 +11,8 @@
 * All elements previously marked as deprecated have been removed (e.g. `ReturnPath`)
 
 To avoid version confusion, this release is called **5.4**, **not 5.3**!
-=======
+
 * Fix gmail XOAUTH2 scope, thanks to @sherryl4george
->>>>>>> bf175028
 
 ## Version 5.2.14 (Nov 1st 2015)
 * Allow addresses with IDN (Internationalized Domain Name) in PHP 5.3+, thanks to @fbonzon
