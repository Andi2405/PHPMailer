--- conflicted
+++ resolved
@@ -28,7 +28,6 @@
  * If no refresh token is obtained when running this file,
  * revoke access to your app and run the script again.
  */
-<<<<<<< HEAD
 
 if (!isset($_GET['code']) && !isset($_GET['provider'])) {
     ?>
@@ -41,14 +40,6 @@
     <?php
     exit;
 }
-
-/**
- * Added a new class for getting the Refresh Token with right scopes
- * as the OAuth-Client for Google from GitHub didnot provide setting the
- * scope out of the box
- */
-=======
->>>>>>> 47f66d3a
 
 namespace League\OAuth2\Client\Provider;
 
