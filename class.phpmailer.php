--- conflicted
+++ resolved
@@ -1364,14 +1364,8 @@
      */
     protected function sendmailSend($header, $body)
     {
-<<<<<<< HEAD
-        // CVE-2016-10033, CVE-2016-10045: Don't pass -f if characters will be escaped
-        // by escapeshellcmd when popen is called due to safe mode.
-        if (!empty($this->Sender) && !ini_get('safe_mode')) {
-=======
         // CVE-2016-10033, CVE-2016-10045: Don't pass -f if characters will be escaped.
         if (!empty($this->Sender) and self::isShellSafe($this->Sender)) {
->>>>>>> 833c35fe
             if ($this->Mailer == 'qmail') {
                 $sendmailFmt = '%s -f%s';
             } else {
